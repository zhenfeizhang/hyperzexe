--- conflicted
+++ resolved
@@ -2,8 +2,5 @@
 members = [
   "hyperplonk",
   "hyperzexe",
-<<<<<<< HEAD
-=======
   "hyperzexe-ecc",
->>>>>>> 7f1967f4
 ]