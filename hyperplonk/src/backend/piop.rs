--- conflicted
+++ resolved
@@ -211,11 +211,7 @@
                 .map(|p| Arc::new(MultilinearPolynomial::new(p)))
                 .collect_vec();
             assert_eq!(polys.len(), *num_witness_polys);
-<<<<<<< HEAD
-            
-=======
-
->>>>>>> 7f1967f4
+
             witness_comms.push(Pcs::multi_commit_and_send(&pp.pcs, &polys, transcript)?);
             witness_polys.extend(polys);
             challenges.extend(transcript.squeeze_challenges(*num_challenges));
@@ -358,18 +354,10 @@
                 witness_offsets.push(vec![(offset, *num_witness_poly)]);
                 offset += *num_witness_poly;
             }
-<<<<<<< HEAD
-            let mut res = vec![
-                vec![
-                    (preprocess_offset, pp.preprocess_polys.len()),
-                    (permutation_offset, permutation_polys.len()),
-                ]];
-=======
             let mut res = vec![vec![
                 (preprocess_offset, pp.preprocess_polys.len()),
                 (permutation_offset, permutation_polys.len()),
             ]];
->>>>>>> 7f1967f4
             res.extend(witness_offsets);
             res.extend(vec![
                 vec![(lookup_count_offset, lookup_count_polys.len())],
@@ -382,12 +370,8 @@
             res
         };
 
-<<<<<<< HEAD
-        // println!("poly_groups: {:?}", polys.iter().map(|g| g.evaluate(&points[0])).enumerate().collect_vec());
-=======
         // println!("poly_groups: {:?}", polys.iter().map(|g|
         // g.evaluate(&points[0])).enumerate().collect_vec());
->>>>>>> 7f1967f4
         // println!("eval_groups: {:?}", evals.iter().enumerate().collect_vec());
         let poly_groups = reorder_into_groups(polys, &segment_groups);
         let eval_groups = reorder_into_groups(evals, &segment_groups);
@@ -486,12 +470,8 @@
                 vec![F::zero(); instances.len()],
                 // preprocess polys
                 proof.batch_proof.eval_groups[0][0..vp.num_preprocess].to_vec(),
-<<<<<<< HEAD
-            ].concat();
-=======
             ]
             .concat();
->>>>>>> 7f1967f4
 
             // witness polys
             for i in 0..vp.num_witness_polys.len() {
